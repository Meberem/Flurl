--- conflicted
+++ resolved
@@ -70,23 +70,9 @@
 			return result;
 		}
 
-<<<<<<< HEAD
-	    /// <summary>
-	    /// Basically a Path.Combine for URLs. Ensures exactly one '/' character is used to separate each segment.
-	    /// URL-encodes illegal characters but not reserved characters.
-	    /// </summary>
-	    /// <param name="url">The URL to use as a starting point (required).</param>
-	    /// <param name="segments">Paths to combine.</param>
-	    /// <exception cref="ArgumentNullException"><paramref name="url"/> is <see langword="null" />.</exception>
-	    public static string Combine(string url, params string[] segments) {
-			if (url == null)
-				throw new ArgumentNullException(nameof(url));
-
-			return new Url(url).AppendPathSegments(segments).ToString();
-=======
 		/// <summary>
 		/// Basically a Path.Combine for URLs. Ensures exactly one '/' seperates each segment,
-		/// and exactly on '&' seperates each query parameter.
+		/// and exactly on '&amp;' seperates each query parameter.
 		/// URL-encodes illegal characters but not reserved characters.
 		/// </summary>
 		/// <param name="parts">URL parts to combine.</param>
@@ -121,7 +107,6 @@
 				}
 			}
 			return EncodeIllegalCharacters(result);
->>>>>>> d8ae2bd4
 		}
 
 		/// <summary>
