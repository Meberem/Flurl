﻿using Flurl.Util;
using System;
using System.Collections.Generic;
using System.Linq;
<<<<<<< HEAD
using System.Text.RegularExpressions;
=======
using System.Net;
>>>>>>> 137e3fbd

namespace Flurl
{
	/// <summary>
	/// Represents a URL that can be built fluently
	/// </summary>
	public class Url
	{
		/// <summary>
		/// The full absolute path part of the URL (everthing except the query and fragment).
		/// </summary>
		public string Path { get; set; }

		/// <summary>
		/// The query part of the URL (after the ?, RFC 3986).
		/// </summary>
		public string Query {
			get => QueryParams.ToString();
			set => QueryParams = ParseQueryParams(value);
		}

		/// <summary>
		/// The fragment part of the URL (after the #, RFC 3986).
		/// </summary>
		public string Fragment { get; set; }

		/// <summary>
		/// Query parsed to name/value pairs.
		/// </summary>
		public QueryParamCollection QueryParams { get; private set; }

	    /// <summary>
	    /// Constructs a Url object from a string.
	    /// </summary>
	    /// <param name="baseUrl">The URL to use as a starting point (required)</param>
	    /// <exception cref="ArgumentNullException"><paramref name="baseUrl"/> is <see langword="null" />.</exception>
	    public Url(string baseUrl) {
			if (baseUrl == null)
				throw new ArgumentNullException(nameof(baseUrl));

			var parts = baseUrl.SplitOnFirstOccurence('#');
			Fragment = (parts.Length == 2) ? parts[1] : "";
			parts = parts[0].SplitOnFirstOccurence('?');
			Query = (parts.Length == 2) ? parts[1] : "";
			Path = parts[0];
		}

		/// <summary>
		/// Parses a URL query to a QueryParamCollection dictionary.
		/// </summary>
		/// <param name="query">The URL query to parse.</param>
		public static QueryParamCollection ParseQueryParams(string query) {
			var result = new QueryParamCollection();

			query = query?.TrimStart('?');
			if (string.IsNullOrEmpty(query))
				return result;

			result.AddRange(
				from p in query.Split('&')
				let pair = p.SplitOnFirstOccurence('=')
				let name = pair[0]
				let value = (pair.Length == 1) ? null : pair[1]
				select new QueryParameter(name, value, true));

			return result;
		}

		/// <summary>
		/// Basically a Path.Combine for URLs. Ensures exactly one '/' seperates each segment,
		/// and exactly on '&amp;' seperates each query parameter.
		/// URL-encodes illegal characters but not reserved characters.
		/// </summary>
		/// <param name="parts">URL parts to combine.</param>
		public static string Combine(params string[] parts) {
			if (parts == null)
				throw new ArgumentNullException(nameof(parts));

			string result = "";
			bool inQuery = false, inFragment = false;

		    foreach (var part in parts) {
			    if (string.IsNullOrEmpty(part))
				    continue;

				if (result.EndsWith("?") || part.StartsWith("?"))
					result = CombineEnsureSingleSeperator(result, part, '?');
				else if (result.EndsWith("#") || part.StartsWith("#"))
					result = CombineEnsureSingleSeperator(result, part, '#');
				else if (inFragment)
					result += part;
				else if (inQuery)
					result = CombineEnsureSingleSeperator(result, part, '&');
				else
					result = CombineEnsureSingleSeperator(result, part, '/');

			    if (part.Contains("#")) {
					inQuery = false;
					inFragment = true;
			    }
				else if (!inFragment && part.Contains("?")) {
					inQuery = true;
				}
			}
			return EncodeIllegalCharacters(result);
		}

		/// <summary>
		/// Returns the root URL of the given full URL, including the scheme, any user info, host, and port (if specified).
		/// </summary>
		public static string GetRoot(string url) {
			// http://stackoverflow.com/a/27473521/62600
			return new Uri(url).GetComponents(UriComponents.SchemeAndServer | UriComponents.UserInfo, UriFormat.Unescaped);
		}

		/// <summary>
		/// Decodes a URL-encoded query parameter value.
		/// </summary>
		/// <param name="value">The encoded query parameter value.</param>
		/// <returns></returns>
		public static string DecodeQueryParamValue(string value) {
			// Uri.UnescapeDataString comes closest to doing it right, but famously stumbles on the + sign
			// http://weblog.west-wind.com/posts/2009/Feb/05/Html-and-Uri-String-Encoding-without-SystemWeb
			return Uri.UnescapeDataString((value ?? "").Replace("+", " "));
		}

		/// <summary>
		/// URL-encodes a query parameter value.
		/// </summary>
		/// <param name="value">The query parameter value to encode.</param>
		/// <param name="encodeSpaceAsPlus">If true, spaces will be encoded as + signs. Otherwise, they'll be encoded as %20.</param>
		/// <returns></returns>
		public static string EncodeQueryParamValue(object value, bool encodeSpaceAsPlus) {
			var result = (value ?? "").ToInvariantString();
#if NET40
			result = Uri.EscapeDataString(result);
#else
			result = WebUtility.UrlEncode(result);
#endif
			return encodeSpaceAsPlus ? result.Replace("%20", "+") : result;
		}

		/// <summary>
		/// Encodes characters that are illegal in a URL. Does not encode reserved characters, i.e. '/', '+', etc.
		/// </summary>
		/// <param name="urlPart">The URL or URL part.</param>
		public static string EncodeIllegalCharacters(string urlPart) {
			if (string.IsNullOrEmpty(urlPart))
				return urlPart;

			// EscapeUriString works perfectly if there are no % characters (and this avoids regex overhead of SplitAndEscapeParts)
			if (!urlPart.Contains("%"))
				return Uri.EscapeUriString(urlPart);

			// String.Concat should be marginally faster than StringBuilder with relatively few/small strings (like most URLs)
			return string.Concat(SplitAndEscapeParts(urlPart));
		}

		private static IEnumerable<string> SplitAndEscapeParts(string s) {
			// EscapeUriString encodes illegal characters only, but doesn't recognize %-encoded character sequences as legal: https://stackoverflow.com/a/47636037/62600
			// So pick out all %-hex-hex matches and avoid double-encoding 
			const string pattern = "(.*?)((%[0-9A-Fa-f]{2})|$)";
			foreach (Match match in Regex.Matches(s, pattern)) {
				var a = match.Groups[1].Value;
				var b = match.Groups[2].Value;
				if (a.Length > 0)
					yield return Uri.EscapeUriString(a); // sequence with no %-encoding - encode illegal characters
				if (b.Length > 0)
					yield return b; // 3-character %-encoded sequence - leave it alone
			}
		}

		/// <summary>
		/// Appends a segment to the URL path, ensuring there is one and only one '/' character as a seperator.
		/// </summary>
		/// <param name="segment">The segment to append</param>
		/// <param name="fullyEncode">If true, URL-encodes reserved characters such as '/', '+', and '%'. Otherwise, only encodes strictly illegal characters (including '%' but only when not followed by 2 hex characters).</param>
		/// <returns>the Url object with the segment appended</returns>
		/// <exception cref="ArgumentNullException"><paramref name="segment"/> is <see langword="null" />.</exception>
		public Url AppendPathSegment(object segment, bool fullyEncode = false) {
			if (segment == null)
				throw new ArgumentNullException(nameof(segment));

			var encoded = fullyEncode ? 
				Uri.EscapeDataString(segment.ToInvariantString()) :
				EncodeIllegalCharacters(segment.ToInvariantString());

			Path = CombineEnsureSingleSeperator(Path, encoded.Replace("?", "%3F"), '/');
			return this;
		}

		private static string CombineEnsureSingleSeperator(string a, string b, char seperator) {
			if (string.IsNullOrEmpty(a)) return b;
			if (string.IsNullOrEmpty(b)) return a;
			return a.TrimEnd(seperator) + seperator + b.TrimStart(seperator);
		}

		/// <summary>
		/// Appends multiple segments to the URL path, ensuring there is one and only one '/' character as a seperator.
		/// </summary>
		/// <param name="segments">The segments to append</param>
		/// <returns>the Url object with the segments appended</returns>
		public Url AppendPathSegments(params object[] segments) {
			foreach(var segment in segments)
				AppendPathSegment(segment);

			return this;
		}

		/// <summary>
		/// Appends multiple segments to the URL path, ensuring there is one and only one '/' character as a seperator.
		/// </summary>
		/// <param name="segments">The segments to append</param>
		/// <returns>the Url object with the segments appended</returns>
		public Url AppendPathSegments(IEnumerable<object> segments) {
			foreach(var s in segments)
				AppendPathSegment(s);

			return this;
		}

		/// <summary>
		/// Adds a parameter to the query, overwriting the value if name exists.
		/// </summary>
		/// <param name="name">Name of query parameter</param>
		/// <param name="value">Value of query parameter</param>
		/// <param name="nullValueHandling">Indicates how to handle null values. Defaults to Remove (any existing)</param>
		/// <returns>The Url object with the query parameter added</returns>
		public Url SetQueryParam(string name, object value, NullValueHandling nullValueHandling = NullValueHandling.Remove) {
			SetQueryParamInternal(name, value, false, nullValueHandling);
			return this;
		}

		/// <summary>
		/// Adds a parameter to the query, overwriting the value if name exists.
		/// </summary>
		/// <param name="name">Name of query parameter</param>
		/// <param name="value">Value of query parameter</param>
		/// <param name="isEncoded">Set to true to indicate the value is already URL-encoded</param>
		/// <param name="nullValueHandling">Indicates how to handle null values. Defaults to Remove (any existing)</param>
		/// <returns>The Url object with the query parameter added</returns>
		/// <exception cref="ArgumentNullException"><paramref name="name"/> is <see langword="null" />.</exception>
		public Url SetQueryParam(string name, string value, bool isEncoded = false, NullValueHandling nullValueHandling = NullValueHandling.Remove) {
			SetQueryParamInternal(name, value, isEncoded, nullValueHandling);
			return this;
		}

		/// <summary>
		/// Adds a parameter without a value to the query, removing any existing value.
		/// </summary>
		/// <param name="name">Name of query parameter</param>
		/// <returns>The Url object with the query parameter added</returns>
		public Url SetQueryParam(string name) {
			SetQueryParamInternal(name, null, false, NullValueHandling.NameOnly);
			return this;
		}

		private void SetQueryParamInternal(string name, object value, bool isEncoded, NullValueHandling nullValueHandling) {
			if (value != null || nullValueHandling == NullValueHandling.NameOnly)
				QueryParams[name] = new QueryParameter(name, value, isEncoded);
			else if (nullValueHandling == NullValueHandling.Remove)
				RemoveQueryParam(name);
		}

		/// <summary>
		/// Parses values (usually an anonymous object or dictionary) into name/value pairs and adds them to the query, overwriting any that already exist.
		/// </summary>
		/// <param name="values">Typically an anonymous object, ie: new { x = 1, y = 2 }</param>
		/// <param name="nullValueHandling">Indicates how to handle null values. Defaults to Remove (any existing)</param>
		/// <returns>The Url object with the query parameters added</returns>
		public Url SetQueryParams(object values, NullValueHandling nullValueHandling = NullValueHandling.Remove) {
			if (values == null)
				return this;

			foreach (var kv in values.ToKeyValuePairs())
				SetQueryParamInternal(kv.Key, kv.Value, false, nullValueHandling);

			return this;
		}

		/// <summary>
		/// Adds multiple parameters without values to the query.
		/// </summary>
		/// <param name="names">Names of query parameters.</param>
		/// <returns>The Url object with the query parameter added</returns>
		public Url SetQueryParams(IEnumerable<string> names) {
			foreach (var name in names.Where(n => n != null))
				SetQueryParam(name);
			return this;
		}

		/// <summary>
		/// Adds multiple parameters without values to the query.
		/// </summary>
		/// <param name="names">Names of query parameters</param>
		/// <returns>The Url object with the query parameter added.</returns>
		public Url SetQueryParams(params string[] names) {
			return SetQueryParams(names as IEnumerable<string>);
		}

		/// <summary>
		/// Removes a name/value pair from the query by name.
		/// </summary>
		/// <param name="name">Query string parameter name to remove</param>
		/// <returns>The Url object with the query parameter removed</returns>
		public Url RemoveQueryParam(string name) {
			QueryParams.Remove(name);
			return this;
		}

		/// <summary>
		/// Removes multiple name/value pairs from the query by name.
		/// </summary>
		/// <param name="names">Query string parameter names to remove</param>
		/// <returns>The Url object with the query parameters removed</returns>
		public Url RemoveQueryParams(params string[] names) {
			foreach(var name in names)
				QueryParams.Remove(name);
			return this;
		}

		/// <summary>
		/// Removes multiple name/value pairs from the query by name.
		/// </summary>
		/// <param name="names">Query string parameter names to remove</param>
		/// <returns>The Url object with the query parameters removed</returns>
		public Url RemoveQueryParams(IEnumerable<string> names) {
			foreach(var name in names)
				QueryParams.Remove(name);

			return this;
		}

		/// <summary>
		/// Set the URL fragment fluently.
		/// </summary>
		/// <param name="fragment">The part of the URL afer #</param>
		/// <returns>The Url object with the new fragment set</returns>
		public Url SetFragment(string fragment) {
			Fragment = fragment ?? "";
			return this;
		}

		/// <summary>
		/// Removes the URL fragment including the #.
		/// </summary>
		/// <returns>The Url object with the fragment removed</returns>
		public Url RemoveFragment() {
			return SetFragment("");
		}

		/// <summary>
		/// Checks if this URL is a well-formed.
		/// </summary>
		/// <returns>true if this is a well-formed URL</returns>
		public bool IsValid() => IsValid(ToString());

		/// <summary>
		/// Checks if a string is a well-formed URL.
		/// </summary>
		/// <param name="url">The string to check</param>
		/// <returns>true if s is a well-formed URL</returns>
		public static bool IsValid(string url) {
			return url != null && Uri.IsWellFormedUriString(url, UriKind.Absolute);
		}

		/// <summary>
		/// Resets the URL to its root, including the scheme, any user info, host, and port (if specified).
		/// </summary>
		/// <returns>The Url object trimmed to its root.</returns>
		public Url ResetToRoot() {
			Path = GetRoot(Path);
			QueryParams.Clear();
			Fragment = "";
			return this;
		}

		/// <summary>
		/// Converts this Url object to its string representation.
		/// </summary>
		/// <returns></returns>
		public override string ToString() {
			return ToString(false);
		}

		/// <summary>
		/// Converts this Url object to its string representation.
		/// </summary>
		/// <param name="encodeSpaceAsPlus">Indicates whether to encode spaces with the "+" character instead of "%20"</param>
		/// <returns></returns>
		public string ToString(bool encodeSpaceAsPlus) {
			var sb = new System.Text.StringBuilder(Path);
			if (Query.Length > 0)
				sb.Append("?").Append(QueryParams.ToString(encodeSpaceAsPlus));
			if (Fragment.Length > 0)
				sb.Append("#").Append(Fragment);
			return sb.ToString();
		}

		/// <summary>
		/// Implicit conversion from Url to String.
		/// </summary>
		/// <param name="url">the Url object</param>
		/// <returns>The string</returns>
		public static implicit operator string(Url url) {
			return url?.ToString();
		}

		/// <summary>
		/// Implicit conversion from String to Url.
		/// </summary>
		/// <param name="url">the String representation of the URL</param>
		/// <returns>The string</returns>
		public static implicit operator Url(string url) {
			return new Url(url);
		}

		/// <summary>
		/// Implicit conversion from System.Uri to Flurl.Url.
		/// </summary>
		/// <returns>The string</returns>
		public static implicit operator Url(Uri uri) {
			return new Url(uri.ToString());
		}
	}
}<|MERGE_RESOLUTION|>--- conflicted
+++ resolved
@@ -2,11 +2,8 @@
 using System;
 using System.Collections.Generic;
 using System.Linq;
-<<<<<<< HEAD
+using System.Net;
 using System.Text.RegularExpressions;
-=======
-using System.Net;
->>>>>>> 137e3fbd
 
 namespace Flurl
 {
